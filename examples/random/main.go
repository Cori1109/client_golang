// Copyright 2015 The Prometheus Authors
// Licensed under the Apache License, Version 2.0 (the "License");
// you may not use this file except in compliance with the License.
// You may obtain a copy of the License at
//
// http://www.apache.org/licenses/LICENSE-2.0
//
// Unless required by applicable law or agreed to in writing, software
// distributed under the License is distributed on an "AS IS" BASIS,
// WITHOUT WARRANTIES OR CONDITIONS OF ANY KIND, either express or implied.
// See the License for the specific language governing permissions and
// limitations under the License.

// A simple example exposing fictional RPC latencies with different types of
// random distributions (uniform, normal, and exponential) as Prometheus
// metrics.
package main

import (
	"flag"
	"fmt"
	"log"
	"math"
	"math/rand"
	"net/http"
	"time"

	"github.com/prometheus/client_golang/prometheus"
	"github.com/prometheus/client_golang/prometheus/collectors"
	"github.com/prometheus/client_golang/prometheus/promhttp"
)

type metrics struct {
	rpcDurations          *prometheus.SummaryVec
	rpcDurationsHistogram prometheus.Histogram
}

func NewMetrics(reg prometheus.Registerer, normMean, normDomain float64) *metrics {
	m := &metrics{
		// Create a summary to track fictional inter service RPC latencies for three
		// distinct services with different latency distributions. These services are
		// differentiated via a "service" label.
		rpcDurations: prometheus.NewSummaryVec(
			prometheus.SummaryOpts{
				Name:       "rpc_durations_seconds",
				Help:       "RPC latency distributions.",
				Objectives: map[float64]float64{0.5: 0.05, 0.9: 0.01, 0.99: 0.001},
			},
			[]string{"service"},
<<<<<<< HEAD
		)
		// The same as above, but now as a histogram, and only for the
		// normal distribution. The histogram features both conventional
		// buckets as well as sparse buckets, the latter needed for the
		// experimental native histograms (ingested by a Prometheus
		// server v2.40 with the corresponding feature flag
		// enabled). The conventional buckets are targeted to the
		// parameters of the normal distribution, with 20 buckets
		// centered on the mean, each half-sigma wide. The sparse
		// buckets are always centered on zero, with a growth factor of
		// one bucket to the text of (at most) 1.1. (The precise factor
		// is 2^2^-3 = 1.0905077...)
		rpcDurationsHistogram = prometheus.NewHistogram(prometheus.HistogramOpts{
			Name:                        "rpc_durations_histogram_seconds",
			Help:                        "RPC latency distributions.",
			Buckets:                     prometheus.LinearBuckets(*normMean-5**normDomain, .5**normDomain, 20),
			NativeHistogramBucketFactor: 1.1,
		})
=======
		),
		// The same as above, but now as a histogram, and only for the normal
		// distribution. The buckets are targeted to the parameters of the
		// normal distribution, with 20 buckets centered on the mean, each
		// half-sigma wide.
		rpcDurationsHistogram: prometheus.NewHistogram(prometheus.HistogramOpts{
			Name:    "rpc_durations_histogram_seconds",
			Help:    "RPC latency distributions.",
			Buckets: prometheus.LinearBuckets(normMean-5*normDomain, .5*normDomain, 20),
		}),
	}
	reg.MustRegister(m.rpcDurations)
	reg.MustRegister(m.rpcDurationsHistogram)
	return m
}

func main() {
	var (
		addr              = flag.String("listen-address", ":8080", "The address to listen on for HTTP requests.")
		uniformDomain     = flag.Float64("uniform.domain", 0.0002, "The domain for the uniform distribution.")
		normDomain        = flag.Float64("normal.domain", 0.0002, "The domain for the normal distribution.")
		normMean          = flag.Float64("normal.mean", 0.00001, "The mean for the normal distribution.")
		oscillationPeriod = flag.Duration("oscillation-period", 10*time.Minute, "The duration of the rate oscillation period.")
>>>>>>> f6b43311
	)

	flag.Parse()

	// Create a non-global registry.
	reg := prometheus.NewRegistry()

	// Create new metrics and register them using the custom registry.
	m := NewMetrics(reg, *normMean, *normDomain)
	// Add Go module build info.
	reg.MustRegister(collectors.NewBuildInfoCollector())

	start := time.Now()

	oscillationFactor := func() float64 {
		return 2 + math.Sin(math.Sin(2*math.Pi*float64(time.Since(start))/float64(*oscillationPeriod)))
	}

	// Periodically record some sample latencies for the three services.
	go func() {
		for {
			v := rand.Float64() * *uniformDomain
			m.rpcDurations.WithLabelValues("uniform").Observe(v)
			time.Sleep(time.Duration(100*oscillationFactor()) * time.Millisecond)
		}
	}()

	go func() {
		for {
			v := (rand.NormFloat64() * *normDomain) + *normMean
			m.rpcDurations.WithLabelValues("normal").Observe(v)
			// Demonstrate exemplar support with a dummy ID. This
			// would be something like a trace ID in a real
			// application.  Note the necessary type assertion. We
			// already know that rpcDurationsHistogram implements
			// the ExemplarObserver interface and thus don't need to
			// check the outcome of the type assertion.
			m.rpcDurationsHistogram.(prometheus.ExemplarObserver).ObserveWithExemplar(
				v, prometheus.Labels{"dummyID": fmt.Sprint(rand.Intn(100000))},
			)
			time.Sleep(time.Duration(75*oscillationFactor()) * time.Millisecond)
		}
	}()

	go func() {
		for {
			v := rand.ExpFloat64() / 1e6
			m.rpcDurations.WithLabelValues("exponential").Observe(v)
			time.Sleep(time.Duration(50*oscillationFactor()) * time.Millisecond)
		}
	}()

	// Expose the registered metrics via HTTP.
	http.Handle("/metrics", promhttp.HandlerFor(
		reg,
		promhttp.HandlerOpts{
			// Opt into OpenMetrics to support exemplars.
			EnableOpenMetrics: true,
			// Pass custom registry
			Registry: reg,
		},
	))
	log.Fatal(http.ListenAndServe(*addr, nil))
}<|MERGE_RESOLUTION|>--- conflicted
+++ resolved
@@ -47,8 +47,7 @@
 				Objectives: map[float64]float64{0.5: 0.05, 0.9: 0.01, 0.99: 0.001},
 			},
 			[]string{"service"},
-<<<<<<< HEAD
-		)
+		),
 		// The same as above, but now as a histogram, and only for the
 		// normal distribution. The histogram features both conventional
 		// buckets as well as sparse buckets, the latter needed for the
@@ -60,22 +59,11 @@
 		// buckets are always centered on zero, with a growth factor of
 		// one bucket to the text of (at most) 1.1. (The precise factor
 		// is 2^2^-3 = 1.0905077...)
-		rpcDurationsHistogram = prometheus.NewHistogram(prometheus.HistogramOpts{
+		rpcDurationsHistogram: prometheus.NewHistogram(prometheus.HistogramOpts{
 			Name:                        "rpc_durations_histogram_seconds",
 			Help:                        "RPC latency distributions.",
-			Buckets:                     prometheus.LinearBuckets(*normMean-5**normDomain, .5**normDomain, 20),
+			Buckets:                     prometheus.LinearBuckets(normMean-5*normDomain, .5*normDomain, 20),
 			NativeHistogramBucketFactor: 1.1,
-		})
-=======
-		),
-		// The same as above, but now as a histogram, and only for the normal
-		// distribution. The buckets are targeted to the parameters of the
-		// normal distribution, with 20 buckets centered on the mean, each
-		// half-sigma wide.
-		rpcDurationsHistogram: prometheus.NewHistogram(prometheus.HistogramOpts{
-			Name:    "rpc_durations_histogram_seconds",
-			Help:    "RPC latency distributions.",
-			Buckets: prometheus.LinearBuckets(normMean-5*normDomain, .5*normDomain, 20),
 		}),
 	}
 	reg.MustRegister(m.rpcDurations)
@@ -90,7 +78,6 @@
 		normDomain        = flag.Float64("normal.domain", 0.0002, "The domain for the normal distribution.")
 		normMean          = flag.Float64("normal.mean", 0.00001, "The mean for the normal distribution.")
 		oscillationPeriod = flag.Duration("oscillation-period", 10*time.Minute, "The duration of the rate oscillation period.")
->>>>>>> f6b43311
 	)
 
 	flag.Parse()
